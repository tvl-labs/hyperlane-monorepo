use std::collections::HashMap;
use std::error::Error as StdError;
use std::fmt::Debug;

use auto_impl::auto_impl;
use ethers::prelude::Selector;
use ethers::{
    contract::ContractError,
    core::types::{TransactionReceipt, H256},
    providers::{Middleware, ProviderError},
};

pub use encode::*;
pub use indexer::*;
pub use interchain_gas::*;
<<<<<<< HEAD
pub use mailbox::*;
pub use multisig_ism::*;
=======
pub use outbox::*;
pub use provider::*;
pub use validator_manager::*;
>>>>>>> 4e760958

use crate::{db::DbError, AbacusError};

mod encode;
mod indexer;
mod interchain_gas;
<<<<<<< HEAD
mod mailbox;
mod multisig_ism;
=======
mod outbox;
mod provider;
mod validator_manager;
>>>>>>> 4e760958

/// The result of a transaction
#[derive(Debug, Clone, Copy)]
pub struct TxOutcome {
    /// The txid
    pub txid: H256,
    /// True if executed, false otherwise (reverted, etc.)
    pub executed: bool,
    // TODO: more? What can be abstracted across all chains?
}

impl From<TransactionReceipt> for TxOutcome {
    fn from(t: TransactionReceipt) -> Self {
        Self {
            txid: t.transaction_hash,
            executed: t.status.unwrap().low_u32() == 1,
        }
    }
}

/// ChainCommunicationError contains errors returned when attempting to
/// call a chain or dispatch a transaction
#[derive(Debug, thiserror::Error)]
pub enum ChainCommunicationError {
    /// Abacus Error
    #[error("{0}")]
    AbacusError(#[from] AbacusError),
    /// Contract Error
    #[error("{0}")]
    ContractError(Box<dyn StdError + Send + Sync>),
    /// Provider Error
    #[error("{0}")]
    ProviderError(#[from] ProviderError),
    /// A transaction was dropped from the mempool
    #[error("Transaction dropped from mempool {0:?}")]
    DroppedError(H256),
    /// DB Error
    #[error("{0}")]
    DbError(#[from] DbError),
    /// Any other error
    #[error("{0}")]
    CustomError(#[from] Box<dyn StdError + Send + Sync>),
    /// A transaction submission timed out
    #[error("Transaction submission timed out")]
    TransactionTimeout(),
}

impl<M> From<ContractError<M>> for ChainCommunicationError
where
    M: Middleware + 'static,
{
    fn from(e: ContractError<M>) -> Self {
        Self::ContractError(Box::new(e))
    }
}

/// Interface for features of something deployed on/in a domain or is otherwise
/// connected to it.
#[auto_impl(Box, Arc)]
pub trait AbacusChain {
    /// Return an identifier (not necessarily unique) for the chain this
    /// is connected to
    fn chain_name(&self) -> &str;

<<<<<<< HEAD
=======
    /// Return the domain ID
    fn local_domain(&self) -> u32;

    /// Return the domain hash
    fn local_domain_hash(&self) -> H256 {
        domain_hash(self.local_domain())
    }
}

/// Interface for a deployed contract.
/// This trait is intended to expose attributes of any contract, and
/// should not consider the purpose or implementation details of the contract.
#[auto_impl(Box, Arc)]
pub trait AbacusContract: AbacusChain {
>>>>>>> 4e760958
    /// Return the address of this contract.
    fn address(&self) -> H256;
}

<<<<<<< HEAD
=======
/// Interface for attributes shared by Outbox and Inbox
#[async_trait]
#[auto_impl(Box, Arc)]
pub trait AbacusCommon: AbacusContract + Sync + Send + Debug {
    /// Fetch the current validator manager value
    async fn validator_manager(&self) -> Result<H256, ChainCommunicationError>;
}

>>>>>>> 4e760958
/// Static contract ABI information.
#[auto_impl(Box, Arc)]
pub trait AbacusAbi {
    /// Get a mapping from function selectors to human readable function names.
    fn fn_map() -> HashMap<Selector, &'static str>;

    /// Get a mapping from function selectors to owned human readable function
    /// names.
    fn fn_map_owned() -> HashMap<Selector, String> {
        Self::fn_map()
            .into_iter()
            .map(|(sig, name)| (sig, name.to_owned()))
            .collect()
    }
}<|MERGE_RESOLUTION|>--- conflicted
+++ resolved
@@ -13,28 +13,18 @@
 pub use encode::*;
 pub use indexer::*;
 pub use interchain_gas::*;
-<<<<<<< HEAD
 pub use mailbox::*;
 pub use multisig_ism::*;
-=======
-pub use outbox::*;
 pub use provider::*;
-pub use validator_manager::*;
->>>>>>> 4e760958
 
 use crate::{db::DbError, AbacusError};
 
 mod encode;
 mod indexer;
 mod interchain_gas;
-<<<<<<< HEAD
 mod mailbox;
 mod multisig_ism;
-=======
-mod outbox;
 mod provider;
-mod validator_manager;
->>>>>>> 4e760958
 
 /// The result of a transaction
 #[derive(Debug, Clone, Copy)]
@@ -99,15 +89,8 @@
     /// is connected to
     fn chain_name(&self) -> &str;
 
-<<<<<<< HEAD
-=======
     /// Return the domain ID
-    fn local_domain(&self) -> u32;
-
-    /// Return the domain hash
-    fn local_domain_hash(&self) -> H256 {
-        domain_hash(self.local_domain())
-    }
+    fn domain(&self) -> u32;
 }
 
 /// Interface for a deployed contract.
@@ -115,22 +98,10 @@
 /// should not consider the purpose or implementation details of the contract.
 #[auto_impl(Box, Arc)]
 pub trait AbacusContract: AbacusChain {
->>>>>>> 4e760958
     /// Return the address of this contract.
     fn address(&self) -> H256;
 }
 
-<<<<<<< HEAD
-=======
-/// Interface for attributes shared by Outbox and Inbox
-#[async_trait]
-#[auto_impl(Box, Arc)]
-pub trait AbacusCommon: AbacusContract + Sync + Send + Debug {
-    /// Fetch the current validator manager value
-    async fn validator_manager(&self) -> Result<H256, ChainCommunicationError>;
-}
-
->>>>>>> 4e760958
 /// Static contract ABI information.
 #[auto_impl(Box, Arc)]
 pub trait AbacusAbi {
