use std::path::PathBuf;

use async_trait::async_trait;
use eyre::{Context, Result};
use prometheus::IntGauge;

use hyperlane_core::{SignedAnnouncement, SignedCheckpoint, SignedCheckpointWithMessageId};

use crate::traits::CheckpointSyncer;

#[derive(Debug, Clone)]
/// Type for reading/write to LocalStorage
pub struct LocalStorage {
    /// base path
    path: PathBuf,
    latest_index: Option<IntGauge>,
}

impl LocalStorage {
    /// Create a new LocalStorage checkpoint syncer instance.
    pub fn new(path: PathBuf, latest_index: Option<IntGauge>) -> Result<Self> {
        if !path.exists() {
            std::fs::create_dir_all(&path).with_context(|| {
                format!(
                    "Failed to create local checkpoint syncer storage directory at {:?}",
                    path
                )
            })?;
        }
        Ok(Self { path, latest_index })
    }

<<<<<<< HEAD
    fn checkpoint_file_path(&self, index: u32) -> PathBuf {
=======
    fn legacy_checkpoint_file_path(&self, index: u32) -> PathBuf {
>>>>>>> 50f04db1
        self.path.join(format!("{}.json", index))
    }

    fn checkpoint_file_path(&self, index: u32) -> PathBuf {
        self.path.join(format!("{}_with_id.json", index))
    }

    fn latest_index_file_path(&self) -> PathBuf {
        self.path.join("index.json")
    }

    async fn write_index(&self, index: u32) -> Result<()> {
        let path = self.latest_index_file_path();
        tokio::fs::write(&path, index.to_string())
            .await
            .with_context(|| format!("Writing index to {path:?}"))?;
        Ok(())
    }

    fn announcement_file_path(&self) -> PathBuf {
        self.path.join("announcement.json")
    }
}

#[async_trait]
impl CheckpointSyncer for LocalStorage {
    async fn latest_index(&self) -> Result<Option<u32>> {
        match tokio::fs::read(self.latest_index_file_path())
            .await
            .and_then(|data| {
                String::from_utf8(data)
                    .map_err(|err| std::io::Error::new(std::io::ErrorKind::InvalidData, err))
            }) {
            Ok(data) => {
                let index = data.parse()?;
                if let Some(gauge) = &self.latest_index {
                    gauge.set(index as i64);
                }
                Ok(Some(index))
            }
            _ => Ok(None),
        }
    }

    async fn legacy_fetch_checkpoint(&self, index: u32) -> Result<Option<SignedCheckpoint>> {
        match tokio::fs::read(self.legacy_checkpoint_file_path(index)).await {
            Ok(data) => {
                let checkpoint = serde_json::from_slice(&data)?;
                Ok(Some(checkpoint))
            }
            _ => Ok(None),
        }
    }

    async fn fetch_checkpoint(&self, index: u32) -> Result<Option<SignedCheckpointWithMessageId>> {
        let Ok(data) = tokio::fs::read(self.checkpoint_file_path(index)).await else {
            return Ok(None)
        };
        let checkpoint = serde_json::from_slice(&data)?;
        Ok(Some(checkpoint))
    }

    async fn legacy_write_checkpoint(&self, signed_checkpoint: &SignedCheckpoint) -> Result<()> {
        let serialized_checkpoint = serde_json::to_string_pretty(signed_checkpoint)?;
        let path = self.legacy_checkpoint_file_path(signed_checkpoint.value.index);
        tokio::fs::write(&path, &serialized_checkpoint)
            .await
            .with_context(|| format!("Writing checkpoint to {path:?}"))?;

        match self.latest_index().await? {
            Some(current_latest_index) => {
                if current_latest_index < signed_checkpoint.value.index {
                    self.write_index(signed_checkpoint.value.index).await?
                }
            }
            None => self.write_index(signed_checkpoint.value.index).await?,
        }

        Ok(())
    }

    async fn write_checkpoint(
        &self,
        signed_checkpoint: &SignedCheckpointWithMessageId,
    ) -> Result<()> {
        let serialized_checkpoint = serde_json::to_string_pretty(signed_checkpoint)?;
        let path = self.checkpoint_file_path(signed_checkpoint.value.index);
        tokio::fs::write(&path, &serialized_checkpoint)
            .await
            .with_context(|| format!("Writing (checkpoint, messageId) to {path:?}"))?;

        Ok(())
    }

    async fn write_announcement(&self, signed_announcement: &SignedAnnouncement) -> Result<()> {
        let serialized_announcement = serde_json::to_string_pretty(signed_announcement)?;
        let path = self.announcement_file_path();
        tokio::fs::write(&path, &serialized_announcement)
            .await
            .with_context(|| format!("Writing announcement to {path:?}"))?;
        Ok(())
    }

    fn announcement_location(&self) -> String {
        format!("file://{}", self.path.to_str().unwrap())
    }
}<|MERGE_RESOLUTION|>--- conflicted
+++ resolved
@@ -30,11 +30,7 @@
         Ok(Self { path, latest_index })
     }
 
-<<<<<<< HEAD
-    fn checkpoint_file_path(&self, index: u32) -> PathBuf {
-=======
     fn legacy_checkpoint_file_path(&self, index: u32) -> PathBuf {
->>>>>>> 50f04db1
         self.path.join(format!("{}.json", index))
     }
 
