--- conflicted
+++ resolved
@@ -84,12 +84,8 @@
             .unwrap();
         tx.estimate_gas()
             .await?
-<<<<<<< HEAD
             .saturating_add(U256::from(hyp_gas_estimate_buffer))
-=======
-            .saturating_add(U256::from(GAS_ESTIMATE_BUFFER).into())
             .into()
->>>>>>> 4c1b686d
     };
     let Ok((max_fee, max_priority_fee)) = provider.estimate_eip1559_fees(None).await else {
         // Is not EIP 1559 chain
